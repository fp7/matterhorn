--- conflicted
+++ resolved
@@ -36,37 +36,6 @@
 
 We provide a number of avenues for getting support:
 
-<<<<<<< HEAD
-To mute or unmute a channel, use the server command `/mute` in that
-channel. When muted, a channel will appear with `(m)` next to it in the
-sidebar.
-
-To quickly show a list of URLs mentioned in the current channel and then
-open one in your local browser, use the default binding of `C-o` and
-configure the `urlOpenCommand` configuration setting.
-
-To edit, delete, flag, or reply to a message, select a message with
-the default binding of `C-s`. Use the default binding of `C-c` to
-cancel these operations.
-
-Messages that have been flagged can be viewed with either the `/flags`
-command or `M-8`. This view allows you to select and unflag particular
-messages, as well.
-
-To enable spell-checking in the message editor, install Aspell and set
-`enableAspell` to `True` in your configuration. To override Aspell's
-choice of master dictionary, set the `aspellDictionary` option to the
-name of the dictionary you'd like to use.
-
-To attach a file to the post being edited, use the default binding of
-`C-x`. The window that appears will let you browse the filesystem to
-find a file to attach. In this window, `o` opens the selected file with
-your URL open command to let you preview your choice, `Enter` enters the
-selected directory or selects the current file for attachment, and arrow
-keys change selection. Once you've attached a file, you'll see the text
-`(1 attachment)` above your message editor. You can attach additional
-files or remove existing attachments by pressing `C-x` again.
-=======
 * [Frequently asked questions](docs/FAQ.md)
 * [Matterhorn User Guide](docs/UserGuide.md)
 * Built-in help (`/help`)
@@ -75,7 +44,6 @@
 * Chat with the developers on [the Mattermost Community server](https://community.mattermost.com/core/channels/matterhorn)
 * Get notified about new Matterhorn releases by following
   [our Twitter account](https://twitter.com/matterhorn_chat)
->>>>>>> 36ab78a9
 
 # Features
 
@@ -199,145 +167,4 @@
 $ git pull
 $ git submodule update --init
 $ ./build.sh
-<<<<<<< HEAD
-```
-
-# Frequently Asked Questions
-
-## Does matterhorn support Gitlab authentication?
-
-Matterhorn supports GitLab authentication indirectly. In order to use
-Matterhorn with GitLab authentication, see the Authentication section on
-Matterhorn details for use of session tokens.
-
-## Does matterhorn support Mattermost Personal Access Tokens?
-
-Yes. See the Authentication section above.
-
-## How can I get Matterhorn to render emphasized Markdown text with an italic font?
-
-In `~/.config/matterhorn/theme.ini`,
-```
-[other]
-markdownEmph.style = [italic]
-```
-and in `~/.config/matterhorn/config.ini`,
-```
-themeCustomizationFile: theme.ini
-```
-
-This is known to work on `gnome-terminal` version `3.32.2`, VTE version
-`0.56.3`; it may work for you, too. Many terminal emulators do not
-support italics at all or without various hacks. Let us know what works
-for you!
-
-## I enabled italicized text in my theme configuration. Why doesn't it work?
-
-Most terminfo files for typical terminal configurations do not provide
-support for italicized text. If your terminal emulator supports italics,
-you must enable it in your terminfo database in order to use it in
-Matterhorn. For more information, see these links:
-
-* http://www.nerdyweekly.com/posts/enable-italic-text-vim-tmux-gnome-terminal/
-* https://medium.com/@dubistkomisch/how-to-actually-get-italics-and-true-colour-to-work-in-iterm-tmux-vim-9ebe55ebc2be
-* https://github.com/tmux/tmux/blob/2.1/FAQ#L355-L383
-
-## I am seeing malformed characters or display corruption when I run matterhorn in my terminal. What could be causing this?
-
-Some terminal emulators cannot handle the extra escaping that occurs
-when the URL hyperlinking mode is enabled. Try setting `hyperlinkUrls =
-False` in your `config.ini` file.
-
-## Does Matterhorn support graphical emoji?
-
-At present Matterhorn does not reliably support graphical emoji due to
-the lack of consistent support for wide Unicode characters in various
-terminal emulators. Results may vary, and use of emoji characters may
-cause terminal rendering issues depending on the terminal emulator in
-use.
-
-## I'm running Matterhorn in Tmux. How can I paste tmux buffers into Matterhorn's editor?
-
-By default, `tmux`'s `paste-buffer` binding, `prefix-]`, pastes buffer
-text by replaying it as terminal input. This will cause unwanted
-behavior when Matterhorn receives that text and sends out each input
-line as a separate message. But `tmux` supports bracketed paste mode
-to make a `tmux` paste a block of text as *one* Matterhorn message.
-It can be enabled by changing the behavior of `prefix-]` in the Tmux
-configuration:
-
-```
-unbind-key -T prefix ]
-bind-key -T prefix ] paste-buffer -p
-```
-
-## I'm using Mattermost through an Nginx proxy and I keep getting disconnected.
-
-You might need to adjust your Nginx proxy settings.
-For context, see [this potentially related report](https://github.com/matterhorn-chat/matterhorn/issues/578).
-
-## Why doesn't Matterhorn support my desired keybindings?
-
-In many terminal emulators, some key and modifier combinations do not
-work at all or do not behave as expected. In these cases it will be
-necessary to configure Matterhorn to intepret the appropriate escape
-sequences in order to translate them into the desired key and modifier
-combinations.
-
-To configure Matterhorn to support a particular key combination, some
-steps must be followed. Here are the steps, using `Control-Backspace` as
-the example key combination (which is commonly not supported):
-
-1) Determine the escape sequence that your terminal sends for the
-   desired key combination. This can usually be done by consulting
-   the terminal settings or by running `cat >/dev/null`, pressing the
-   desired key combination, and observing the escape sequence that is
-   printed. For example, for `Control-Backspace` on my terminal I get:
-   ```
-   $ cat >/dev/null
-   ^[[3;5~
-   ```
-   This indicates that the sequence is `\ESC[3;5~`.
-2) Create a file `~/.vty/config` and add to it the line `map _
-   "\ESC[3;5~" KBS [MCtrl]`. This configuration file is loaded by
-   the `vty` library, the library that Matterhorn uses to translate
-   terminal input into key events. This configuration line tells
-   `vty` to translate the input sequence `\ESC[3;5~` to the `KBS`
-   (backspace) key with the modifier list `[MCtrl]` (control) regardless
-   of the value of `TERM` (underscore). The list of valid keys and
-   modifiers usable in `map` lines can be found [in the vty Haskell
-   documentation](http://hackage.haskell.org/package/vty-5.28.2/docs/Graphics-Vty-Input.html).
-3) Set up the desired event in `~/.config/matterhorn/config`'s
-   `[keybindings]` section to be triggered by `C-Backspace`.
-
-Another way to get the input byte sequence associated with your
-keybinding is to run `matterhorn` with Vty debug logging enabled:
-
-```
-VTY_DEBUG_LOG=/tmp/matterhorn-keys-debug matterhorn
-```
-
-While `matterhorn` is running, the Vty debug log will contain output
-about each received key combination like:
-
-```
-input bytes: "\b"
-```
-
-that will indicate what should go into the `map` entries in
-`~/.vty/config`.
-
-## Will you add support for my favorite GNU `readline` key to the message editor?
-
-Please open a ticket to discuss support for any editing features that
-you would like to see added. But please bear in mind that while we do
-want Matterhorn's built-in text editor to provide a reasonable feature
-set for editing messages, we do not intend to support all features
-supported by other applications, and Matterhorn's editor is *not*
-intended to provide the full feature set provided by `readline` even
-though some of its features and behaviors are informed by `readline`.
-This is also why we provide the ability to invoke an application of your
-choosing to edit messages with `M-k` (`invoke-editor`).
-=======
-```
->>>>>>> 36ab78a9
+```