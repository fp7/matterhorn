--- conflicted
+++ resolved
@@ -65,9 +65,6 @@
                      , vector
                      , strict
                      , hashable
-<<<<<<< HEAD
                      , cheapskate
-=======
                      , utf8-string
->>>>>>> 3b04bd0a
   default-language:    Haskell2010