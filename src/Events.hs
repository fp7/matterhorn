{-# LANGUAGE MultiWayIf #-}
module Events where

import           Prelude ()
import           Prelude.Compat

import           Brick
import           Control.Monad (forM_)
import           Control.Monad.IO.Class (liftIO)
import qualified Data.Set as Set
import qualified Data.Text as T
import           Data.Monoid ((<>))
import qualified Graphics.Vty as Vty
import           Lens.Micro.Platform

import           Network.Mattermost
import           Network.Mattermost.Lenses
import           Network.Mattermost.WebSocket

import           Connection
import           State
import           State.Common
import           Types
import           Types.Channels (ccInfo, cdHeader, cdMentionCount)

import           Events.ShowHelp
import           Events.Main
import           Events.JoinChannel
import           Events.ChannelScroll
import           Events.ChannelSelect
import           Events.LeaveChannelConfirm
import           Events.DeleteChannelConfirm
import           Events.UrlSelect
import           Events.MessageSelect
import           Events.PostListOverlay

onEvent :: ChatState -> BrickEvent Name MHEvent -> EventM Name (Next ChatState)
onEvent st ev = runMHEvent st $ case ev of
  (AppEvent e) -> onAppEvent e
  (VtyEvent (Vty.EvKey (Vty.KChar 'l') [Vty.MCtrl])) -> do
    Just vty <- mh getVtyHandle
    liftIO $ Vty.refresh vty
  (VtyEvent e) -> onVtyEvent e
  _ -> return ()

onAppEvent :: MHEvent -> MH ()
onAppEvent RefreshWebsocketEvent = do
  st <- use id
  liftIO $ connectWebsockets st
onAppEvent WebsocketDisconnect =
  csConnectionStatus .= Disconnected
onAppEvent WebsocketConnect = do
  csConnectionStatus .= Connected
  refreshChannels
onAppEvent (WSEvent we) =
  handleWSEvent we
onAppEvent (RespEvent f) = f
onAppEvent (AsyncErrEvent e) = do
  let msg = "An unexpected error has occurred! The exception encountered was:\n  " <>
            T.pack (show e) <>
            "\nPlease report this error at https://github.com/matterhorn-chat/matterhorn/issues"
  postErrorMessage msg

onVtyEvent :: Vty.Event -> MH ()
onVtyEvent e = do
    -- Even if we aren't showing the help UI when a resize occurs, we
    -- need to invalidate its cache entry anyway in case the new size
    -- differs from the cached size.
    case e of
        (Vty.EvResize _ _) -> do
            mh $ invalidateCacheEntry HelpText
            mh $ invalidateCacheEntry ScriptHelpText
        _ -> return ()

    mode <- use csMode
    case mode of
        Main                       -> onEventMain e
        ShowHelp _                 -> onEventShowHelp e
        ChannelSelect              -> onEventChannelSelect e
        UrlSelect                  -> onEventUrlSelect e
        LeaveChannelConfirm        -> onEventLeaveChannelConfirm e
        JoinChannel                -> onEventJoinChannel e
        ChannelScroll              -> onEventChannelScroll e
        MessageSelect              -> onEventMessageSelect e
        MessageSelectDeleteConfirm -> onEventMessageSelectDeleteConfirm e
        DeleteChannelConfirm       -> onEventDeleteChannelConfirm e
        PostListOverlay _          -> onEventPostListOverlay e

handleWSEvent :: WebsocketEvent -> MH ()
handleWSEvent we = do
  myId <- use (csMe.userIdL)
  myTeamId <- use (csMyTeam.teamIdL)
  case weEvent we of
    WMPosted -> case wepPost (weData we) of
      Just p  -> do
          -- If the message is a header change, also update the channel
          -- metadata.
          myUserId <- use (csMe.userIdL)
          case postPropsNewHeader (p^.postPropsL) of
              Just newHeader | postType p == PostTypeHeaderChange ->
                  csChannel(postChannelId p).ccInfo.cdHeader .= newHeader
              _ -> return ()
          case wepMentions (weData we) of
            Just lst
              | myUserId `Set.member` lst ->
                  csChannel(postChannelId p).ccInfo.cdMentionCount += 1
            _ -> return ()
          addMessageToState p >>= postProcessMessageAdd
      Nothing -> return ()

    WMPostEdited -> case wepPost (weData we) of
      Just p  -> editMessage p
      Nothing -> return ()

    WMPostDeleted -> case wepPost (weData we) of
      Just p  -> deleteMessage p
      Nothing ->  return ()

    WMStatusChange -> case wepStatus (weData we) of
      Just status -> case wepUserId (weData we) of
          Just uId -> updateStatus uId status
          Nothing -> return ()
      Nothing -> return ()

    WMUserAdded -> case webChannelId (weBroadcast we) of
      Just cId -> if wepUserId (weData we) == Just myId &&
                     wepTeamId (weData we) == Just myTeamId
                  then handleChannelInvite cId
                  else return ()
      Nothing -> return ()

    WMUserUpdated -> -- XXX
      return ()

    WMNewUser -> do
      let Just newUserId = wepUserId $ weData we
      handleNewUser newUserId

    WMUserRemoved -> -- XXX
      return ()

    WMChannelDeleted -> -- XXX
      return ()

    WMDirectAdded -> -- XXX
      return ()

    WMChannelCreated -> -- XXX
      return ()

    WMGroupAdded -> -- XXX
      return ()

    WMLeaveTeam -> -- XXX: How do we deal with this one?
      return ()

    -- An 'ephemeral message' is just Mattermost's version
    -- of our 'client message'. This can be a little bit
    -- wacky, e.g. if the user types '/shortcuts' in the
    -- browser, we'll get an ephemeral message even in
    -- MatterHorn with the browser shortcuts, but it's
    -- probably a good idea to handle these messages anyway.
    WMEphemeralMessage -> case wepPost (weData we) of
      Just p  -> do
        postInfoMessage (p^.postMessageL)
      Nothing -> return ()

<<<<<<< HEAD
    -- Right now, we don't use any server preferences in
    -- our client, but that might change
    WMPreferenceChanged -> return ()

    WMPreferenceDeleted -> return ()
=======
    WMPreferenceChanged
      | Just pref <- wepPreferences (weData we)
      , Just fps <- mapM preferenceToFlaggedPost pref ->
        forM_ fps $ \f ->
          updateMessageFlag (flaggedPostId f) (flaggedPostStatus f)
      | otherwise -> return ()
    WMPreferenceDeleted
      | Just pref <- wepPreferences (weData we)
      , Just fps <- mapM preferenceToFlaggedPost pref ->
        forM_ fps $ \f ->
          updateMessageFlag (flaggedPostId f) False
      | otherwise -> return ()
>>>>>>> 00a0f138

    -- This happens whenever a user connects to the server
    -- I think all the information we need (about being
    -- online or away or what-have-you) gets represented
    -- in StatusChanged messages, so we can ignore it.
    WMHello -> return ()

    -- right now we don't show typing notifications. maybe
    -- we should? i dunno.
    WMTyping -> return ()

    -- Do we need to do anything with this?
    WMUpdateTeam -> return ()

    WMReactionAdded -> case wepReaction (weData we) of
      Just r  -> case webChannelId (weBroadcast we) of
        Just cId -> addReactions cId [r]
        Nothing -> return ()
      Nothing -> return ()

    WMReactionRemoved -> case wepReaction (weData we) of
      Just r  -> case webChannelId (weBroadcast we) of
        Just cId -> removeReaction r cId
        Nothing -> return ()
      Nothing -> return ()

    WMAddedToTeam -> return () -- XXX: we need to handle this

    WMWebRTC      -> return ()

    WMAuthenticationChallenge -> return ()<|MERGE_RESOLUTION|>--- conflicted
+++ resolved
@@ -165,13 +165,7 @@
         postInfoMessage (p^.postMessageL)
       Nothing -> return ()
 
-<<<<<<< HEAD
-    -- Right now, we don't use any server preferences in
-    -- our client, but that might change
-    WMPreferenceChanged -> return ()
-
-    WMPreferenceDeleted -> return ()
-=======
+    -- The only preference we observe right now is flagging
     WMPreferenceChanged
       | Just pref <- wepPreferences (weData we)
       , Just fps <- mapM preferenceToFlaggedPost pref ->
@@ -184,7 +178,6 @@
         forM_ fps $ \f ->
           updateMessageFlag (flaggedPostId f) False
       | otherwise -> return ()
->>>>>>> 00a0f138
 
     -- This happens whenever a user connects to the server
     -- I think all the information we need (about being
