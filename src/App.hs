--- conflicted
+++ resolved
@@ -8,13 +8,10 @@
 import           Prelude.Compat
 
 import           Brick
-<<<<<<< HEAD
 import           Brick.BChan
 import           Data.Monoid ((<>))
 import qualified Control.Concurrent.STM as STM
 import           Control.Monad.Trans.Except (runExceptT)
-=======
->>>>>>> a1d054ed
 import qualified Graphics.Vty as Vty
 import           Lens.Micro.Platform
 import           System.IO (IOMode(WriteMode), openFile, hClose)
