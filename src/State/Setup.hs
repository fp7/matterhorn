{-# LANGUAGE TypeFamilies #-}
module State.Setup
  ( setupState
  )
where

import           Prelude ()
import           Prelude.Compat

import           Brick.BChan
import           Brick.Themes (themeToAttrMap, loadCustomizations)
import qualified Control.Concurrent.STM as STM
import           Control.Concurrent.MVar (newMVar)
import           Control.Exception (catch)
import           Control.Monad (forM, when)
import           Data.Monoid ((<>))
import qualified Data.Foldable as F
import           Data.Maybe (listToMaybe, fromMaybe, fromJust, isNothing)
import qualified Data.Sequence as Seq
import qualified Data.Text as T
import           Lens.Micro.Platform
import           System.Exit (exitFailure)
import           System.FilePath ((</>), isRelative, dropFileName)
import           System.IO (Handle)
import           System.IO.Error (catchIOError)

import           Network.Mattermost.Endpoints
import           Network.Mattermost.Types
import           Network.Mattermost.Logging (mmLoggerDebug)

import           Config
import           InputHistory
import           Login
import           LastRunState
import           State.Messages
import           TeamSelect
import           Themes
import           TimeUtils (lookupLocalTimeZone)
import           State.Setup.Threads
import           Types
import           Types.Channels
import qualified Zipper as Z

incompleteCredentials :: Config -> ConnectionInfo
incompleteCredentials config = ConnectionInfo hStr (configPort config) uStr pStr
    where
        hStr = maybe "" id $ configHost config
        uStr = maybe "" id $ configUser config
        pStr = case configPass config of
            Just (PasswordString s) -> s
            _                       -> ""


setupState :: Maybe Handle -> Config -> IO ChatState
setupState logFile initialConfig = do
  -- If we don't have enough credentials, ask for them.
  connInfo <- case getCredentials initialConfig of
      Nothing -> interactiveGatherCredentials (incompleteCredentials initialConfig) Nothing
      Just connInfo -> return connInfo

  let setLogger = case logFile of
        Nothing -> id
        Just f  -> \ cd -> cd `withLogger` mmLoggerDebug f

  let loginLoop cInfo = do
        cd <- fmap setLogger $
                -- we don't implement HTTP fallback right now, we just
                -- go straight for HTTP if someone has indicated that
                -- they want it. We probably should in the future
                -- always try HTTPS first, and then, if the
                -- configuration option is there, try falling back to
                -- HTTP.
<<<<<<< HEAD
                if (configUnsafeUseHTTP config)
                  then initConnectionDataInsecure (ciHostname cInfo)
                         (fromIntegral (ciPort cInfo)) defaultConnectionPoolConfig
                  else initConnectionData (ciHostname cInfo)
                         (fromIntegral (ciPort cInfo)) defaultConnectionPoolConfig

        let login = Login { username = ciUsername cInfo
                          , password = ciPassword cInfo
=======
                if (configUnsafeUseHTTP initialConfig)
                  then initConnectionDataInsecure (cInfo^.ciHostname)
                         (fromIntegral (cInfo^.ciPort))
                  else initConnectionData (cInfo^.ciHostname)
                         (fromIntegral (cInfo^.ciPort))

        let login = Login { username = cInfo^.ciUsername
                          , password = cInfo^.ciPassword
>>>>>>> a1d054ed
                          }
        result <- (Right <$> mmLogin cd login)
                    `catch` (\e -> return $ Left $ ResolveError e)
                    `catch` (\e -> return $ Left $ ConnectError e)
                    `catchIOError` (\e -> return $ Left $ AuthIOError e)
                    `catch` (\e -> return $ Left $ OtherAuthError e)

        -- Update the config with the entered settings so that later,
        -- when we offer the option of saving the entered credentials to
        -- disk, we can do so with an updated config.
        let config =
                initialConfig { configUser = Just $ cInfo^.ciUsername
                              , configPass = Just $ PasswordString $ cInfo^.ciPassword
                              , configPort = cInfo^.ciPort
                              , configHost = Just $ cInfo^.ciHostname
                              }

        case result of
            Right (Right (sess, user)) ->
                return (sess, user, cd, config)
            Right (Left e) ->
                interactiveGatherCredentials cInfo (Just $ LoginError e) >>=
                    loginLoop
            Left e ->
                interactiveGatherCredentials cInfo (Just e) >>=
                    loginLoop

  (session, me, cd, config) <- loginLoop connInfo

  teams <- mmGetUsersTeams UserMe session
  when (Seq.null teams) $ do
      putStrLn "Error: your account is not a member of any teams"
      exitFailure

  myTeam <- case configTeam config of
      Nothing -> do
          interactiveTeamSelection $ F.toList teams
      Just tName -> do
          let matchingTeam = listToMaybe $ filter matches $ F.toList teams
              matches t = teamName t == tName
          case matchingTeam of
              Nothing -> interactiveTeamSelection (F.toList teams)
              Just t -> return t

  userStatusLock <- newMVar ()

  userIdSet <- STM.atomically $ STM.newTVar mempty

  slc <- STM.newTChanIO
  wac <- STM.newTChanIO

  prefs <- mmGetUsersPreferences UserMe session

  let themeName = case configTheme config of
          Nothing -> internalThemeName defaultTheme
          Just t -> t
      baseTheme = internalTheme $ fromMaybe defaultTheme (lookupTheme themeName)

  -- Did the configuration specify a theme customization file? If so,
  -- load it and customize the theme.
  custTheme <- case configThemeCustomizationFile config of
      Nothing -> return baseTheme
      Just path ->
          -- If we have no configuration path (i.e. we used the default
          -- config) then ignore theme customization.
          let pathStr = T.unpack path
          in if isRelative pathStr && isNothing (configAbsPath config)
             then return baseTheme
             else do
                 let absPath = if isRelative pathStr
                               then (dropFileName $ fromJust $ configAbsPath config) </> pathStr
                               else pathStr
                 result <- loadCustomizations absPath baseTheme
                 case result of
                     Left e -> do
                         putStrLn $ "Error loading theme customization from " <> show absPath <> ": " <> e
                         exitFailure
                     Right t -> return t

  requestChan <- STM.atomically STM.newTChan
  eventChan <- newBChan 25

  let cr = ChatResources session cd requestChan eventChan
             slc wac (themeToAttrMap custTheme) userStatusLock userIdSet config mempty prefs

  initializeState cr myTeam me

initializeState :: ChatResources -> Team -> User -> IO ChatState
initializeState cr myTeam me = do
  let session = getResourceSession cr
      requestChan = cr^.crRequestQueue
      myTId = getId myTeam

  -- Create a predicate to find the last selected channel by reading the
  -- run state file. If unable to read or decode or validate the file, this
  -- predicate is just `isTownSquare`.
  isLastSelectedChannel <- do
    result <- readLastRunState $ teamId myTeam
    case result of
      Right lrs | isValidLastRunState cr me lrs -> return $ \c ->
           channelId c == lrs^.lrsSelectedChannelId
      _ -> return isTownSquare

  -- Get all channels, but filter down to just the one we want to start
  -- in. We get all, rather than requesting by name or ID, because
  -- we don't know whether the server will give us a last-viewed preference.
  -- We first try to find a channel matching with the last selected channel ID,
  -- failing which we look for the Town Square channel by name.
  -- This is not entirely correct since the Town Square channel can be renamed!
  userChans <- mmGetChannelsForUser UserMe myTId session
  let lastSelectedChans = Seq.filter isLastSelectedChannel userChans
      chans = if Seq.null lastSelectedChans
                then Seq.filter isTownSquare userChans
                else lastSelectedChans

  -- Since the only channel we are dealing with is by construction the
  -- last channel, we don't have to consider other cases here:
  msgs <- forM (F.toList chans) $ \c -> do
      cChannel <- makeClientChannel c
      return (getId c, cChannel)

  tz    <- lookupLocalTimeZone
  hist  <- do
      result <- readHistory
      case result of
          Left _ -> return newHistory
          Right h -> return h

  --------------------------------------------------------------------
  -- Start background worker threads:
  --
  -- * Main async queue worker thread
  startAsyncWorkerThread (cr^.crConfiguration) (cr^.crRequestQueue) (cr^.crEventQueue)

  -- * User status refresher
  startUserRefreshThread (cr^.crUserIdSet) (cr^.crUserStatusLock) session requestChan

  -- * Refresher for users who are typing currently
  when (configShowTypingIndicator (cr^.crConfiguration)) $
    startTypingUsersRefreshThread requestChan

  -- * Timezone change monitor
  startTimezoneMonitorThread tz requestChan

  -- * Subprocess logger
  startSubprocessLoggerThread (cr^.crSubprocessLog) requestChan

  -- * Spell checker and spell check timer, if configured
  spResult <- maybeStartSpellChecker (cr^.crConfiguration) (cr^.crEventQueue)

  -- End thread startup ----------------------------------------------

  let names = mkNames me mempty chans
      chanIds = getChannelIdsInOrder names
      chanZip = Z.fromList chanIds
      startupState =
          StartupStateInfo { startupStateResources      = cr
                           , startupStateChannelZipper  = chanZip
                           , startupStateConnectedUser  = me
                           , startupStateTeam           = myTeam
                           , startupStateTimeZone       = tz
                           , startupStateInitialHistory = hist
                           , startupStateSpellChecker   = spResult
                           , startupStateNames          = names
                           }
      st = newState startupState
             & csChannels %~ flip (foldr (uncurry addChannel)) msgs

  loadFlaggedMessages (cr^.crPreferences) st

  -- Trigger an initial websocket refresh
  writeBChan (cr^.crEventQueue) RefreshWebsocketEvent

  return st<|MERGE_RESOLUTION|>--- conflicted
+++ resolved
@@ -70,25 +70,14 @@
                 -- always try HTTPS first, and then, if the
                 -- configuration option is there, try falling back to
                 -- HTTP.
-<<<<<<< HEAD
-                if (configUnsafeUseHTTP config)
-                  then initConnectionDataInsecure (ciHostname cInfo)
-                         (fromIntegral (ciPort cInfo)) defaultConnectionPoolConfig
-                  else initConnectionData (ciHostname cInfo)
-                         (fromIntegral (ciPort cInfo)) defaultConnectionPoolConfig
-
-        let login = Login { username = ciUsername cInfo
-                          , password = ciPassword cInfo
-=======
                 if (configUnsafeUseHTTP initialConfig)
                   then initConnectionDataInsecure (cInfo^.ciHostname)
-                         (fromIntegral (cInfo^.ciPort))
+                         (fromIntegral (cInfo^.ciPort)) defaultConnectionPoolConfig
                   else initConnectionData (cInfo^.ciHostname)
-                         (fromIntegral (cInfo^.ciPort))
+                         (fromIntegral (cInfo^.ciPort)) defaultConnectionPoolConfig
 
         let login = Login { username = cInfo^.ciUsername
                           , password = cInfo^.ciPassword
->>>>>>> a1d054ed
                           }
         result <- (Right <$> mmLogin cd login)
                     `catch` (\e -> return $ Left $ ResolveError e)
