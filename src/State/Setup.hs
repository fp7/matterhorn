{-# LANGUAGE TypeFamilies #-}
module State.Setup
  ( setupState
  )
where

import           Prelude ()
import           Prelude.Compat

import           Brick.BChan
import           Brick.Themes (themeToAttrMap, loadCustomizations)
import qualified Control.Concurrent.STM as STM
import           Control.Concurrent.MVar (newMVar)
import           Control.Exception (catch)
import           Control.Monad (forM, when)
import           Data.Monoid ((<>))
import qualified Data.Foldable as F
import qualified Data.HashMap.Strict as HM
import           Data.Maybe (listToMaybe, fromMaybe, fromJust, isNothing)
import qualified Data.Sequence as Seq
import qualified Data.Text as T
import           Lens.Micro.Platform
import           System.Exit (exitFailure)
import           System.FilePath ((</>), isRelative, dropFileName)
import           System.IO (Handle)

import           Network.Mattermost.Endpoints
import           Network.Mattermost.Types
import           Network.Mattermost.Logging (mmLoggerDebug)

import           Config
import           InputHistory
import           Login
import           LastRunState
import           State.Messages
import           TeamSelect
import           Themes
import           TimeUtils (lookupLocalTimeZone)
import           State.Setup.Threads
import           Types
import           Types.Channels
import qualified Zipper as Z

<<<<<<< HEAD
setupState :: Maybe Handle -> Config -> RequestChan -> BChan MHEvent -> IO ChatState
setupState logFile config requestChan eventChan = do
=======
loadFlaggedMessages :: Seq.Seq Preference -> ChatState -> IO ()
loadFlaggedMessages prefs st = doAsyncWithIO Normal st $ do
  return $ sequence_ [ updateMessageFlag (flaggedPostId fp) True
                     | Just fp <- F.toList (fmap preferenceToFlaggedPost prefs)
                     , flaggedPostStatus fp
                     ]

incompleteCredentials :: Config -> ConnectionInfo
incompleteCredentials config = ConnectionInfo hStr (configPort config) uStr pStr
    where
        hStr = maybe "" id $ configHost config
        uStr = maybe "" id $ configUser config
        pStr = case configPass config of
            Just (PasswordString s) -> s
            _                       -> ""


setupState :: Maybe Handle -> Config -> IO ChatState
setupState logFile initialConfig = do
>>>>>>> d42bbcb6
  -- If we don't have enough credentials, ask for them.
  connInfo <- case getCredentials initialConfig of
      Nothing -> interactiveGatherCredentials (incompleteCredentials initialConfig) Nothing
      Just connInfo -> return connInfo

  let setLogger = case logFile of
        Nothing -> id
        Just f  -> \ cd -> cd `withLogger` mmLoggerDebug f

  let loginLoop cInfo = do
        cd <- fmap setLogger $
                -- we don't implement HTTP fallback right now, we just
                -- go straight for HTTP if someone has indicated that
                -- they want it. We probably should in the future
                -- always try HTTPS first, and then, if the
                -- configuration option is there, try falling back to
                -- HTTP.
                if (configUnsafeUseHTTP initialConfig)
                  then initConnectionDataInsecure (cInfo^.ciHostname)
                         (fromIntegral (cInfo^.ciPort))
                  else initConnectionData (cInfo^.ciHostname)
                         (fromIntegral (cInfo^.ciPort))

        let login = Login { username = cInfo^.ciUsername
                          , password = cInfo^.ciPassword
                          }
        result <- (Right <$> mmLogin cd login)
                    `catch` (\e -> return $ Left $ ResolveError e)
                    `catch` (\e -> return $ Left $ ConnectError e)
                    `catch` (\e -> return $ Left $ OtherAuthError e)

        -- Update the config with the entered settings so that later,
        -- when we offer the option of saving the entered credentials to
        -- disk, we can do so with an updated config.
        let config =
                initialConfig { configUser = Just $ cInfo^.ciUsername
                              , configPass = Just $ PasswordString $ cInfo^.ciPassword
                              , configPort = cInfo^.ciPort
                              , configHost = Just $ cInfo^.ciHostname
                              }

        case result of
            Right (Right (sess, user)) ->
                return (sess, user, cd, config)
            Right (Left e) ->
                interactiveGatherCredentials cInfo (Just $ LoginError e) >>=
                    loginLoop
            Left e ->
                interactiveGatherCredentials cInfo (Just e) >>=
                    loginLoop

  (session, myUser, cd, config) <- loginLoop connInfo

  teams <- mmGetUsersTeams UserMe session
  when (Seq.null teams) $ do
      putStrLn "Error: your account is not a member of any teams"
      exitFailure

  myTeam <- case configTeam config of
      Nothing -> do
          interactiveTeamSelection $ F.toList teams
      Just tName -> do
          let matchingTeam = listToMaybe $ filter matches $ F.toList teams
              matches t = teamName t == tName
          case matchingTeam of
              Nothing -> interactiveTeamSelection (F.toList teams)
              Just t -> return t

  userStatusLock <- newMVar ()

  userIdSet <- STM.atomically $ STM.newTVar mempty

  slc <- STM.newTChanIO
  wac <- STM.newTChanIO

  prefs <- mmGetUsersPreferences UserMe session

  let themeName = case configTheme config of
          Nothing -> internalThemeName defaultTheme
          Just t -> t
      baseTheme = internalTheme $ fromMaybe defaultTheme (lookupTheme themeName)

  -- Did the configuration specify a theme customization file? If so,
  -- load it and customize the theme.
  custTheme <- case configThemeCustomizationFile config of
      Nothing -> return baseTheme
      Just path ->
          -- If we have no configuration path (i.e. we used the default
          -- config) then ignore theme customization.
          let pathStr = T.unpack path
          in if isRelative pathStr && isNothing (configAbsPath config)
             then return baseTheme
             else do
                 let absPath = if isRelative pathStr
                               then (dropFileName $ fromJust $ configAbsPath config) </> pathStr
                               else pathStr
                 result <- loadCustomizations absPath baseTheme
                 case result of
                     Left e -> do
                         putStrLn $ "Error loading theme customization from " <> show absPath <> ": " <> e
                         exitFailure
                     Right t -> return t

  requestChan <- STM.atomically STM.newTChan
  eventChan <- newBChan 25

  let cr = ChatResources session cd requestChan eventChan
             slc wac (themeToAttrMap custTheme) userStatusLock userIdSet config mempty prefs

  initializeState cr myTeam myUser

initializeState :: ChatResources -> Team -> User -> IO ChatState
initializeState cr myTeam myUser = do
  let session = cr^.crSession
      requestChan = cr^.crRequestQueue
      myTeamId = getId myTeam

  -- Create a predicate to find the last selected channel by reading the
  -- run state file. If unable to read or decode or validate the file, this
  -- predicate is just `isTownSquare`.
  isLastSelectedChannel <- do
    result <- readLastRunState $ teamId myTeam
    case result of
      Right lrs | isValidLastRunState cr myUser lrs -> return $ \c ->
           channelId c == lrs^.lrsSelectedChannelId
      _ -> return isTownSquare

  -- Get all channels, but filter down to just the one we want to start
  -- in. We get all, rather than requesting by name or ID, because
  -- we don't know whether the server will give us a last-viewed preference.
  -- We first try to find a channel matching with the last selected channel ID,
  -- failing which we look for the Town Square channel by name.
  -- This is not entirely correct since the Town Square channel can be renamed!
  userChans <- mmGetChannelsForUser UserMe myTeamId session
  let lastSelectedChans = Seq.filter isLastSelectedChannel userChans
      chans = if Seq.null lastSelectedChans
                then Seq.filter isTownSquare userChans
                else lastSelectedChans

  -- Since the only channel we are dealing with is by construction the
  -- last channel, we don't have to consider other cases here:
  msgs <- forM (F.toList chans) $ \c -> do
      cChannel <- makeClientChannel c
      return (getId c, cChannel)

  tz    <- lookupLocalTimeZone
  hist  <- do
      result <- readHistory
      case result of
          Left _ -> return newHistory
          Right h -> return h

  --------------------------------------------------------------------
  -- Start background worker threads:
  --
  -- * Main async queue worker thread
  startAsyncWorkerThread (cr^.crConfiguration) (cr^.crRequestQueue) (cr^.crEventQueue)

  -- * User status refresher
  startUserRefreshThread (cr^.crUserIdSet) (cr^.crUserStatusLock) session requestChan

  -- * Refresher for users who are typing currently
  when (configShowTypingIndicator (cr^.crConfiguration)) $
    startTypingUsersRefreshThread requestChan

  -- * Timezone change monitor
  startTimezoneMonitorThread tz requestChan

  -- * Subprocess logger
  startSubprocessLoggerThread (cr^.crSubprocessLog) requestChan

  -- * Spell checker and spell check timer, if configured
  spResult <- maybeStartSpellChecker (cr^.crConfiguration) (cr^.crEventQueue)

  -- End thread startup ----------------------------------------------

  let chanNames = mkChanNames myUser mempty chans
      chanIds = [ (chanNames ^. cnToChanId) HM.! i
                | i <- chanNames ^. cnChans ]
      chanZip = Z.fromList chanIds
      st = newState cr chanZip myUser myTeam tz hist spResult
             & csChannels %~ flip (foldr (uncurry addChannel)) msgs
             & csNames .~ chanNames

  loadFlaggedMessages (cr^.crPreferences) st

  -- Trigger an initial websocket refresh
  writeBChan (cr^.crEventQueue) RefreshWebsocketEvent

  return st<|MERGE_RESOLUTION|>--- conflicted
+++ resolved
@@ -41,17 +41,6 @@
 import           Types.Channels
 import qualified Zipper as Z
 
-<<<<<<< HEAD
-setupState :: Maybe Handle -> Config -> RequestChan -> BChan MHEvent -> IO ChatState
-setupState logFile config requestChan eventChan = do
-=======
-loadFlaggedMessages :: Seq.Seq Preference -> ChatState -> IO ()
-loadFlaggedMessages prefs st = doAsyncWithIO Normal st $ do
-  return $ sequence_ [ updateMessageFlag (flaggedPostId fp) True
-                     | Just fp <- F.toList (fmap preferenceToFlaggedPost prefs)
-                     , flaggedPostStatus fp
-                     ]
-
 incompleteCredentials :: Config -> ConnectionInfo
 incompleteCredentials config = ConnectionInfo hStr (configPort config) uStr pStr
     where
@@ -64,7 +53,6 @@
 
 setupState :: Maybe Handle -> Config -> IO ChatState
 setupState logFile initialConfig = do
->>>>>>> d42bbcb6
   -- If we don't have enough credentials, ask for them.
   connInfo <- case getCredentials initialConfig of
       Nothing -> interactiveGatherCredentials (incompleteCredentials initialConfig) Nothing
