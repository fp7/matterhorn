--- conflicted
+++ resolved
@@ -16,13 +16,7 @@
 import           Control.Concurrent (threadDelay, forkIO, MVar, putMVar, tryTakeMVar)
 import qualified Control.Concurrent.STM as STM
 import           Control.Concurrent.STM.Delay
-<<<<<<< HEAD
-import           Control.Exception (SomeException, try, finally)
-=======
 import           Control.Exception (SomeException, try, finally, fromException)
-import           Control.Monad (forever, when, void, forM_)
-import           Control.Monad.IO.Class (liftIO)
->>>>>>> 8094e003
 import           Data.List (isInfixOf)
 import qualified Data.Foldable as F
 import qualified Data.Text as T
