{-# LANGUAGE GADTs #-}
{-# LANGUAGE KindSignatures #-}
{-# LANGUAGE TemplateHaskell #-}
{-# LANGUAGE MultiWayIf #-}
{-# LANGUAGE RankNTypes #-}
{-# LANGUAGE MultiParamTypeClasses #-}

module Types where

import           Prelude ()
import           Prelude.Compat

import           Brick (EventM, Next)
import qualified Brick
import           Brick.BChan
import           Brick.AttrMap (AttrMap)
import           Brick.Widgets.Edit (Editor, editor)
import           Brick.Widgets.List (List)
import qualified Control.Concurrent.STM as STM
import           Control.Concurrent.MVar (MVar)
import           Control.Exception (SomeException)
import qualified Control.Monad.State as St
import qualified Data.Foldable as F
import qualified Data.Set as S
import           Data.HashMap.Strict (HashMap)
import           Data.Time.Clock (UTCTime, getCurrentTime)
import           Data.Time.LocalTime (TimeZone)
import qualified Data.HashMap.Strict as HM
import           Data.List (partition, sortBy)
import           Data.Maybe
import           Data.Monoid
import           Data.Set (Set)
import qualified Graphics.Vty as Vty
import           Lens.Micro.Platform ( at, makeLenses, lens, (&), (^.), (%~), (.~), (^?!)
                                     , to, SimpleGetter, _Just
                                     , Traversal', preuse )
import           Network.Mattermost
import           Network.Mattermost.Exceptions
import           Network.Mattermost.Lenses
import           Network.Mattermost.WebSocket
import           Network.Connection (HostNotResolved, HostCannotConnect)
import qualified Data.Text as T
import           System.Exit (ExitCode)
import           Text.Aspell (Aspell)

import           Zipper (Zipper, focusL)

import           InputHistory

import           Types.Channels
import           Types.Posts
import           Types.Messages
import           Types.Users

-- * Configuration

-- | A user password is either given to us directly, or a command
-- which we execute to find the password.
data PasswordSource =
    PasswordString T.Text
    | PasswordCommand T.Text
    deriving (Eq, Read, Show)

-- | These are all the values that can be read in our configuration
-- file.
data Config = Config
  { configUser           :: Maybe T.Text
  , configHost           :: Maybe T.Text
  , configTeam           :: Maybe T.Text
  , configPort           :: Int
  , configPass           :: Maybe PasswordSource
  , configTimeFormat     :: Maybe T.Text
  , configDateFormat     :: Maybe T.Text
  , configTheme          :: Maybe T.Text
  , configSmartBacktick  :: Bool
  , configURLOpenCommand :: Maybe T.Text
  , configActivityBell   :: Bool
  , configShowMessagePreview :: Bool
  , configEnableAspell   :: Bool
  , configAspellDictionary :: Maybe T.Text
  } deriving (Eq, Show)

-- * 'MMNames' structures

-- | The 'MMNames' record is for listing human-readable
--   names and mapping them back to internal IDs.
data MMNames = MMNames
  { _cnChans    :: [T.Text] -- ^ All channel names
  , _cnDMs      :: [T.Text] -- ^ All DM channel names
  , _cnToChanId :: HashMap T.Text ChannelId
      -- ^ Mapping from channel names to 'ChannelId' values
  , _cnUsers    :: [T.Text] -- ^ All users
  , _cnToUserId :: HashMap T.Text UserId
      -- ^ Mapping from user names to 'UserId' values
  }

-- | An empty 'MMNames' record
emptyMMNames :: MMNames
emptyMMNames = MMNames mempty mempty mempty mempty mempty

-- ** 'MMNames' Lenses

makeLenses ''MMNames

-- * Internal Names and References

-- | This 'Name' type is the value used in `brick` to identify the
-- currently focused widget or state.
data Name = ChannelMessages ChannelId
          | MessageInput
          | ChannelList
          | HelpViewport
          | HelpText
          | ScriptHelpText
          | ChannelSelectString
          | CompletionAlternatives
          | JoinChannelList
          | UrlList
          | MessagePreviewViewport
          deriving (Eq, Show, Ord)

-- | The sum type of exceptions we expect to encounter on authentication
-- failure. We encode them explicitly here so that we can print them in
-- a more user-friendly manner than just 'show'.
data AuthenticationException =
    ConnectError HostCannotConnect
    | ResolveError HostNotResolved
    | LoginError LoginFailureException
    | OtherAuthError SomeException
    deriving (Show)

-- | Our 'ConnectionInfo' contains exactly as much information as is
-- necessary to start a connection with a Mattermost server
data ConnectionInfo =
    ConnectionInfo { ciHostname :: T.Text
                   , ciPort     :: Int
                   , ciUsername :: T.Text
                   , ciPassword :: T.Text
                   }

-- | We want to continue referring to posts by their IDs, but we don't want to
-- have to synthesize new valid IDs for messages from the client
-- itself (like error messages or informative client responses). To
-- that end, a PostRef can be either a PostId or a newly-generated
-- client ID
data PostRef
  = MMId PostId
  | CLId Int
    deriving (Eq, Show)

-- | For representing links to things in the 'open links' view
data LinkChoice = LinkChoice
  { _linkTime   :: UTCTime
  , _linkUser   :: T.Text
  , _linkName   :: T.Text
  , _linkURL    :: T.Text
  , _linkFileId :: Maybe FileId
  } deriving (Eq, Show)

makeLenses ''LinkChoice

-- Sigils
normalChannelSigil :: Char
normalChannelSigil = '~'

userSigil :: Char
userSigil = '@'

-- ** Channel-matching types

data ChannelSelectMatch =
    ChannelSelectMatch { nameBefore     :: T.Text
                       , nameMatched    :: T.Text
                       , nameAfter      :: T.Text
                       }
                       deriving (Eq, Show)

channelNameFromMatch :: ChannelSelectMatch -> T.Text
channelNameFromMatch (ChannelSelectMatch b m a) = b <> m <> a

data ChannelSelectPattern = CSP MatchType T.Text
                          deriving (Eq, Show)

data MatchType = Prefix | Suffix | Infix | Equal deriving (Eq, Show)


-- * Application State Values

data ProgramOutput =
    ProgramOutput { program :: FilePath
                  , programArgs :: [String]
                  , programStdout :: String
                  , programStdoutExpected :: Bool
                  , programStderr :: String
                  , programExitCode :: ExitCode
                  }

-- | 'ChatResources' represents configuration and
-- connection-related information, as opposed to
-- current model or view information. Information
-- that goes in the 'ChatResources' value should be
-- limited to information that we read or set up
-- prior to setting up the bulk of the application state.
data ChatResources = ChatResources
  { _crSession       :: Session
  , _crConn          :: ConnectionData
  , _crRequestQueue  :: RequestChan
  , _crEventQueue    :: BChan MHEvent
  , _crSubprocessLog :: STM.TChan ProgramOutput
  , _crTheme         :: AttrMap
  , _crQuitCondition :: MVar ()
  , _crConfiguration :: Config
  , _crFlaggedPosts  :: Set PostId
  }

-- | The 'ChatEditState' value contains the editor widget itself
--   as well as history and metadata we need for editing-related
--   operations.
data ChatEditState = ChatEditState
  { _cedEditor               :: Editor T.Text Name
  , _cedEditMode             :: EditMode
  , _cedMultiline            :: Bool
  , _cedInputHistory         :: InputHistory
  , _cedInputHistoryPosition :: HM.HashMap ChannelId (Maybe Int)
  , _cedLastChannelInput     :: HM.HashMap ChannelId (T.Text, EditMode)
  , _cedCurrentCompletion    :: Maybe T.Text
  , _cedCurrentAlternative   :: T.Text
  , _cedCompletionAlternatives :: [T.Text]
  , _cedYankBuffer           :: T.Text
  , _cedSpellChecker         :: Maybe Aspell
  , _cedResetSpellCheckTimer :: IO ()
  , _cedMisspellings         :: S.Set T.Text
  }

data EditMode =
    NewPost
    | Editing Post
    | Replying Message Post
      deriving (Show)

-- | We can initialize a new 'ChatEditState' value with just an
--   edit history, which we save locally.
emptyEditState :: InputHistory -> Maybe Aspell -> IO () -> ChatEditState
emptyEditState hist sp resetTimer = ChatEditState
  { _cedEditor               = editor MessageInput Nothing ""
  , _cedMultiline            = False
  , _cedInputHistory         = hist
  , _cedInputHistoryPosition = mempty
  , _cedLastChannelInput     = mempty
  , _cedCurrentCompletion    = Nothing
  , _cedCompletionAlternatives = []
  , _cedCurrentAlternative   = ""
  , _cedEditMode             = NewPost
  , _cedYankBuffer           = ""
  , _cedSpellChecker         = sp
  , _cedMisspellings         = mempty
  , _cedResetSpellCheckTimer = resetTimer
  }

-- | A 'RequestChan' is a queue of operations we have to perform
--   in the background to avoid blocking on the main loop
type RequestChan = STM.TChan (IO (MH ()))

-- | The 'HelpScreen' type represents the set of possible 'Help'
--   dialogues we have to choose from.
data HelpScreen
  = MainHelp
  | ScriptHelp
    deriving (Eq)

<<<<<<< HEAD
-- * Help topics
data HelpTopic =
    HelpTopic { helpTopicName         :: T.Text
              , helpTopicDescription  :: T.Text
              , helpTopicScreen       :: HelpScreen
              , helpTopicViewportName :: Name
              }
              deriving (Eq)
=======
-- | []
data PostListContents
  = PostListFlagged
--   | PostListPinned ChannelId
--   | PostListSearch Text -- for the query
  deriving (Eq)
>>>>>>> 00a0f138

-- | The 'Mode' represents the current dominant UI activity
data Mode =
    Main
    | ShowHelp HelpTopic
    | ChannelSelect
    | UrlSelect
    | LeaveChannelConfirm
    | DeleteChannelConfirm
    | JoinChannel
    | ChannelScroll
    | MessageSelect
    | MessageSelectDeleteConfirm
    | PostListOverlay PostListContents
    deriving (Eq)

-- | We're either connected or we're not.
data ConnectionStatus = Connected | Disconnected

-- | This is the giant bundle of fields that represents the current
--  state of our application at any given time. Some of this should
--  be broken out further, but hasn't yet been.
data ChatState = ChatState
  { _csResources                   :: ChatResources
  , _csFocus                       :: Zipper ChannelId
  , _csNames                       :: MMNames
  , _csMe                          :: User
  , _csMyTeam                      :: Team
  , _csChannels                    :: ClientChannels
  , _csPostMap                     :: HashMap PostId Message
  , _csUsers                       :: Users
  , _timeZone                      :: TimeZone
  , _csEditState                   :: ChatEditState
  , _csMode                        :: Mode
  , _csShowMessagePreview          :: Bool
  , _csChannelSelectString         :: T.Text
  , _csChannelSelectChannelMatches :: ChannelSelectMap
  , _csChannelSelectUserMatches    :: ChannelSelectMap
  , _csRecentChannel               :: Maybe ChannelId
  , _csUrlList                     :: List Name LinkChoice
  , _csConnectionStatus            :: ConnectionStatus
  , _csJoinChannelList             :: Maybe (List Name Channel)
  , _csMessageSelect               :: MessageSelectState
  , _csPostListOverlay             :: PostListOverlayState
  }

type ChannelSelectMap = HM.HashMap T.Text ChannelSelectMatch

data MessageSelectState =
    MessageSelectState { selectMessagePostId :: Maybe PostId }

data PostListOverlayState = PostListOverlayState
  { _postListPosts    :: Messages
  , _postListSelected :: Maybe PostId
  }

-- * MH Monad

-- | A value of type 'MH' @a@ represents a computation that can
-- manipulate the application state and also request that the
-- application quit
newtype MH a =
  MH { fromMH :: St.StateT (ChatState, ChatState -> EventM Name (Next ChatState))
                           (EventM Name) a }

-- | Run an 'MM' computation, choosing whether to continue or halt
--   based on the resulting
runMHEvent :: ChatState -> MH () -> EventM Name (Next ChatState)
runMHEvent st (MH mote) = do
  ((), (st', rs)) <- St.runStateT mote (st, Brick.continue)
  rs st'

-- | Run an 'MM computation, ignoring any requests to quit
runMH :: ChatState -> MH () -> EventM Name ChatState
runMH st (MH mote) = do
  ((), (st', _)) <- St.runStateT mote (st, Brick.continue)
  return st'

-- | lift a computation in 'EventM' into 'MH'
mh :: EventM Name a -> MH a
mh = MH . St.lift

mhHandleEventLensed :: Lens' ChatState b -> (e -> b -> EventM Name b) -> e -> MH ()
mhHandleEventLensed ln f event = MH $ do
  (st, b) <- St.get
  n <- St.lift $ f event (st ^. ln)
  St.put (st & ln .~ n , b)

mhSuspendAndResume :: (ChatState -> IO ChatState) -> MH ()
mhSuspendAndResume mote = MH $ do
  (st, _) <- St.get
  St.put (st, \ _ -> Brick.suspendAndResume (mote st))

-- | This will request that after this computation finishes the
-- application should exit
requestQuit :: MH ()
requestQuit = MH $ do
  (st, _) <- St.get
  St.put (st, Brick.halt)

getNow :: MH UTCTime
getNow = St.liftIO getCurrentTime

instance Functor MH where
  fmap f (MH x) = MH (fmap f x)

instance Applicative MH where
  pure x = MH (pure x)
  MH f <*> MH x = MH (f <*> x)

instance Monad MH where
  return x = MH (return x)
  MH x >>= f = MH (x >>= \ x' -> fromMH (f x'))

-- We want to pretend that the state is only the ChatState, rather
-- than the ChatState and the Brick continuation
instance St.MonadState ChatState MH where
  get = fst `fmap` MH St.get
  put st = MH $ do
    (_, c) <- St.get
    St.put (st, c)

instance St.MonadIO MH where
  liftIO = MH . St.liftIO

-- | This represents any event that we might care about in the
--   main application loop
data MHEvent
  = WSEvent WebsocketEvent
    -- ^ For events that arise from the websocket
  | RespEvent (MH ())
    -- ^ For the result values of async IO operations
  | AsyncErrEvent SomeException
    -- ^ For errors that arise in the course of async IO operations
  | RefreshWebsocketEvent
    -- ^ Tell our main loop to refresh the websocket connection
  | WebsocketDisconnect
  | WebsocketConnect

-- ** Application State Lenses

makeLenses ''ChatResources
makeLenses ''ChatState
makeLenses ''ChatEditState
makeLenses ''PostListOverlayState

-- ** Utility Lenses
csCurrentChannelId :: Lens' ChatState ChannelId
csCurrentChannelId = csFocus.focusL

csCurrentChannel :: Lens' ChatState ClientChannel
csCurrentChannel =
  lens (\ st -> findChannelById (st^.csCurrentChannelId) (st^.csChannels) ^?! _Just)
       (\ st n -> st & csChannels %~ addChannel (st^.csCurrentChannelId) n)

csChannel :: ChannelId -> Traversal' ChatState ClientChannel
csChannel cId =
  csChannels . channelByIdL cId

csChannel' :: ChannelId -> Lens' ChatState (Maybe ClientChannel)
csChannel' cId =
  csChannels . maybeChannelByIdL cId

withChannel :: ChannelId -> (ClientChannel -> MH ()) -> MH ()
withChannel cId = withChannelOrDefault cId ()

withChannelOrDefault :: ChannelId -> a -> (ClientChannel -> MH a) -> MH a
withChannelOrDefault cId deflt mote = do
  chan <- preuse (csChannel(cId))
  case chan of
    Nothing -> return deflt
    Just c  -> mote c

csUser :: UserId -> Lens' ChatState UserInfo
csUser uId =
  lens (\ st -> findUserById uId (st^.csUsers) ^?! _Just)
       (\ st n -> st & csUsers %~ addUser uId n)

-- ** Interim lenses for backwards compat

csSession :: Lens' ChatState Session
csSession = csResources . crSession

csCmdLine :: Lens' ChatState (Editor T.Text Name)
csCmdLine = csEditState . cedEditor

csInputHistory :: Lens' ChatState InputHistory
csInputHistory = csEditState . cedInputHistory

csInputHistoryPosition :: Lens' ChatState (HM.HashMap ChannelId (Maybe Int))
csInputHistoryPosition = csEditState . cedInputHistoryPosition

csLastChannelInput :: Lens' ChatState (HM.HashMap ChannelId (T.Text, EditMode))
csLastChannelInput = csEditState . cedLastChannelInput

csCurrentCompletion :: Lens' ChatState (Maybe T.Text)
csCurrentCompletion = csEditState . cedCurrentCompletion

timeFormat :: SimpleGetter ChatState (Maybe T.Text)
timeFormat = csResources . crConfiguration . to configTimeFormat

dateFormat :: SimpleGetter ChatState (Maybe T.Text)
dateFormat = csResources . crConfiguration . to configDateFormat

-- ** 'ChatState' Helper Functions

getMessageForPostId :: ChatState -> PostId -> ReplyState
getMessageForPostId st pId =
    case st^.csPostMap.at(pId) of
        Nothing -> ParentNotLoaded pId
        Just m -> ParentLoaded pId m

getUsernameForUserId :: ChatState -> UserId -> Maybe T.Text
getUsernameForUserId st uId = _uiName <$> findUserById uId (st^.csUsers)

clientPostToMessage :: ChatState -> ClientPost -> Message
clientPostToMessage st cp = Message
  { _mText          = _cpText cp
  , _mUserName      = case _cpUserOverride cp of
    Just n
      | _cpType cp == NormalPost -> Just (n <> "[BOT]")
    _ -> getUsernameForUserId st =<< _cpUser cp
  , _mDate          = _cpDate cp
  , _mType          = CP $ _cpType cp
  , _mPending       = _cpPending cp
  , _mDeleted       = _cpDeleted cp
  , _mAttachments   = _cpAttachments cp
  , _mInReplyToMsg  =
    case cp^.cpInReplyToPost of
      Nothing  -> NotAReply
      Just pId -> getMessageForPostId st pId
  , _mPostId        = Just $ cp^.cpPostId
  , _mReactions     = _cpReactions cp
  , _mOriginalPost  = Just $ cp^.cpOriginalPost
  , _mFlagged       = False
  }

-- * Slash Commands

-- | The 'CmdArgs' type represents the arguments to a slash-command;
--   the type parameter represents the argument structure.
data CmdArgs :: * -> * where
  NoArg    :: CmdArgs ()
  LineArg  :: T.Text -> CmdArgs T.Text
  TokenArg :: T.Text -> CmdArgs rest -> CmdArgs (T.Text, rest)

-- | A 'CmdExec' value represents the implementation of a command
--   when provided with its arguments
type CmdExec a = a -> MH ()

-- | A 'Cmd' packages up a 'CmdArgs' specifier and the 'CmdExec'
--   implementation with a name and a description.
data Cmd = forall a. Cmd
  { cmdName    :: T.Text
  , cmdDescr   :: T.Text
  , cmdArgSpec :: CmdArgs a
  , cmdAction  :: CmdExec a
  }

-- | Helper function to extract the name out of a 'Cmd' value
commandName :: Cmd -> T.Text
commandName (Cmd name _ _ _ ) = name

-- * Keybindings

-- | A 'Keybinding' represents a keybinding along with its
--   implementation
data Keybinding =
    KB { kbDescription :: T.Text
       , kbEvent :: Vty.Event
       , kbAction :: MH ()
       }

-- | Find a keybinding that matches a Vty Event
lookupKeybinding :: Vty.Event -> [Keybinding] -> Maybe Keybinding
lookupKeybinding e kbs = listToMaybe $ filter ((== e) . kbEvent) kbs

-- *  Channel Updates and Notifications

hasUnread :: ChatState -> ChannelId -> Bool
hasUnread st cId = maybe False id $ do
  chan <- findChannelById cId (st^.csChannels)

  -- If the channel is not yet loaded, there is no scrollback loaded so
  -- there will be no new message cutoff. In that case the best thing
  -- to do is to compare the view/update timestamps for the channel.
  -- Once the channel messages are loaded, the right thing to do is to
  -- check the cutoff since deletions could mean that there's nothing
  -- new to view even though the update time is greater than the view
  -- time.
  --
  -- The channel could either be in ChanUnloaded state or in its pending
  -- equivalent, and either one means we do not have scrollback so we
  -- shouldn't check the cutoff.
  let noMessageStates = [ initialChannelState
                        , fst $ pendingChannelState initialChannelState
                        ]

  if chan^.ccInfo.cdCurrentState `elem` noMessageStates
     then do
         lastViewTime <- chan^.ccInfo.cdViewed
         return (chan^.ccInfo.cdUpdated > lastViewTime)
     else case chan^.ccInfo.cdNewMessageCutoff of
         Nothing -> return False
         Just cutoff ->
             return $ not $ F.null $
                      messagesOnOrAfter cutoff $
                      chan^.ccContents.cdMessages

sortedUserList :: ChatState -> [UserInfo]
sortedUserList st = sortBy cmp yes <> sortBy cmp no
  where
      cmp = compareUserInfo uiName
      dmHasUnread u =
          case st^.csNames.cnToChanId.at(u^.uiName) of
            Nothing  -> False
            Just cId
              | (st^.csCurrentChannelId) == cId -> False
              | otherwise -> hasUnread st cId
      (yes, no) = partition dmHasUnread (userList st)

compareUserInfo :: (Ord a) => Lens' UserInfo a -> UserInfo -> UserInfo -> Ordering
compareUserInfo field u1 u2
    | u1^.uiStatus == Offline && u2^.uiStatus /= Offline =
      GT
    | u1^.uiStatus /= Offline && u2^.uiStatus == Offline =
      LT
    | otherwise =
      (u1^.field) `compare` (u2^.field)

userList :: ChatState -> [UserInfo]
userList st = filter showUser $ allUsers (st^.csUsers)
  where showUser u = not (isSelf u) && (u^.uiInTeam)
        isSelf u = (st^.csMe.userIdL) == (u^.uiId)<|MERGE_RESOLUTION|>--- conflicted
+++ resolved
@@ -268,8 +268,7 @@
   | ScriptHelp
     deriving (Eq)
 
-<<<<<<< HEAD
--- * Help topics
+-- |  Help topics
 data HelpTopic =
     HelpTopic { helpTopicName         :: T.Text
               , helpTopicDescription  :: T.Text
@@ -277,14 +276,13 @@
               , helpTopicViewportName :: Name
               }
               deriving (Eq)
-=======
--- | []
+
+-- | Mode type for the current contents of the post list overlay
 data PostListContents
   = PostListFlagged
 --   | PostListPinned ChannelId
 --   | PostListSearch Text -- for the query
   deriving (Eq)
->>>>>>> 00a0f138
 
 -- | The 'Mode' represents the current dominant UI activity
 data Mode =
@@ -520,6 +518,7 @@
   , _mReactions     = _cpReactions cp
   , _mOriginalPost  = Just $ cp^.cpOriginalPost
   , _mFlagged       = False
+  , _mChannelId     = Just $ cp^.cpChannelId
   }
 
 -- * Slash Commands
