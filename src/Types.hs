--- conflicted
+++ resolved
@@ -298,13 +298,13 @@
 -- This is the giant bundle of fields that represents the current
 -- state of our application at any given time.
 data ChatState = ChatState
-<<<<<<< HEAD
   { _csResources                   :: ChatResources
   , _csFocus                       :: Zipper ChannelId
   , _csNames                       :: MMNames
   , _csMe                          :: User
   , _csMyTeam                      :: Team
   , _msgMap                        :: HashMap ChannelId ClientChannel
+  , _csPostMap                     :: HashMap PostId Message
   , _usrMap                        :: HashMap UserId UserInfo
   , _timeZone                      :: TimeZone
   , _csEditState                   :: ChatEditState
@@ -315,23 +315,6 @@
   , _csRecentChannel               :: Maybe ChannelId
   , _csConnectionStatus            :: ConnectionStatus
   , _csJoinChannelList             :: Maybe (List Name Channel)
-=======
-  { _csResources            :: ChatResources
-  , _csFocus                :: Zipper ChannelId
-  , _csNames                :: MMNames
-  , _csMe                   :: User
-  , _csMyTeam               :: Team
-  , _msgMap                 :: HashMap ChannelId ClientChannel
-  , _csPostMap              :: HashMap PostId Message
-  , _usrMap                 :: HashMap UserId UserInfo
-  , _timeZone               :: TimeZone
-  , _csEditState            :: ChatEditState
-  , _csMode                 :: Mode
-  , _csChannelSelect        :: T.Text
-  , _csRecentChannel        :: Maybe ChannelId
-  , _csConnectionStatus     :: ConnectionStatus
-  , _csJoinChannelList      :: Maybe (List Name Channel)
->>>>>>> cf528d7e
   }
 
 data Event
